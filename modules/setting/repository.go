--- conflicted
+++ resolved
@@ -35,14 +35,12 @@
 		AccessControlAllowOrigin                string
 		UseCompatSSHURI                         bool
 		DefaultCloseIssuesViaCommitsInAnyBranch bool
-<<<<<<< HEAD
-		EnableKanbanBoard                       bool
-		ProjectBoardBasicKanbanType             []string
-		ProjectBoardBugTriageType               []string
-=======
-		EnablePushCreateUser                    bool
-		EnablePushCreateOrg                     bool
->>>>>>> 7a3a90ac
+
+		EnableKanbanBoard           bool
+		ProjectBoardBasicKanbanType []string
+		ProjectBoardBugTriageType   []string
+		EnablePushCreateUser        bool
+		EnablePushCreateOrg         bool
 
 		// Repository editor settings
 		Editor struct {
@@ -102,14 +100,11 @@
 		AccessControlAllowOrigin:                "",
 		UseCompatSSHURI:                         false,
 		DefaultCloseIssuesViaCommitsInAnyBranch: false,
-<<<<<<< HEAD
 		EnableKanbanBoard:                       true,
 		ProjectBoardBasicKanbanType:             strings.Split("Todo, In progress, Done", ","),
 		ProjectBoardBugTriageType:               strings.Split("Needs Triage, High priority, Low priority, Closed", ","),
-=======
 		EnablePushCreateUser:                    false,
 		EnablePushCreateOrg:                     false,
->>>>>>> 7a3a90ac
 
 		// Repository editor settings
 		Editor: struct {
