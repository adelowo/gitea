// Copyright 2014 The Gogs Authors. All rights reserved.
// Use of this source code is governed by a MIT-style
// license that can be found in the LICENSE file.

package models

import (
	"errors"
	"strings"
	"time"

	"github.com/Unknwon/com"
	"github.com/gogits/git"
)

var (
	ErrReleaseAlreadyExist = errors.New("Release already exist")
)

// Release represents a release of repository.
type Release struct {
	Id               int64
	RepoId           int64
	PublisherId      int64
	Publisher        *User `xorm:"-"`
	Title            string
	TagName          string
	LowerTagName     string
	SHA1             string
	NumCommits       int
	NumCommitsBehind int    `xorm:"-"`
	Note             string `xorm:"TEXT"`
	IsPrerelease     bool
	Created          time.Time `xorm:"created"`
}

// GetReleasesByRepoId returns a list of releases of repository.
func GetReleasesByRepoId(repoId int64) (rels []*Release, err error) {
	err = orm.Desc("created").Find(&rels, Release{RepoId: repoId})
	return rels, err
}

// IsReleaseExist returns true if release with given tag name already exists.
func IsReleaseExist(repoId int64, tagName string) (bool, error) {
	if len(tagName) == 0 {
		return false, nil
	}

	return orm.Get(&Release{RepoId: repoId, LowerTagName: strings.ToLower(tagName)})
}

// CreateRelease creates a new release of repository.
func CreateRelease(gitRepo *git.Repository, rel *Release) error {
	isExist, err := IsReleaseExist(rel.RepoId, rel.TagName)
	if err != nil {
		return err
	} else if isExist {
		return ErrReleaseAlreadyExist
	}

	if !gitRepo.IsTagExist(rel.TagName) {
<<<<<<< HEAD
		_, stderr, err := com.ExecCmdDir(repoPath, "git", "tag", rel.TagName, "-m", rel.Title)
=======
		_, stderr, err := com.ExecCmdDir(gitRepo.Path, "git", "tag", rel.TagName, "-m", rel.Title)
>>>>>>> 7d84cc96
		if err != nil {
			return err
		} else if strings.Contains(stderr, "fatal:") {
			return errors.New(stderr)
		}
	} else {
		commit, err := gitRepo.GetCommitOfTag(rel.TagName)
		if err != nil {
			return err
		}

		rel.NumCommits, err = commit.CommitsCount()
		if err != nil {
			return err
		}
	}

	rel.LowerTagName = strings.ToLower(rel.TagName)
	_, err = orm.InsertOne(rel)
	return err
}<|MERGE_RESOLUTION|>--- conflicted
+++ resolved
@@ -59,11 +59,7 @@
 	}
 
 	if !gitRepo.IsTagExist(rel.TagName) {
-<<<<<<< HEAD
-		_, stderr, err := com.ExecCmdDir(repoPath, "git", "tag", rel.TagName, "-m", rel.Title)
-=======
 		_, stderr, err := com.ExecCmdDir(gitRepo.Path, "git", "tag", rel.TagName, "-m", rel.Title)
->>>>>>> 7d84cc96
 		if err != nil {
 			return err
 		} else if strings.Contains(stderr, "fatal:") {
