--- conflicted
+++ resolved
@@ -86,15 +86,12 @@
 	CommentTypeChangeTargetBranch
 	// Delete time manual for time tracking
 	CommentTypeDeleteTimeManual
-<<<<<<< HEAD
+	// add or remove Request from one
+	CommentTypeReviewRequest
 	// Project changed
 	CommentTypeProject
 	// Project board changed
 	CommentTypeProjectBoard
-=======
-	// add or remove Request from one
-	CommentTypeReviewRequest
->>>>>>> cc4da79f
 )
 
 // CommentTag defines comment tag type
