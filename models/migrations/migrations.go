// Copyright 2015 The Gogs Authors. All rights reserved.
// Copyright 2017 The Gitea Authors. All rights reserved.
// Use of this source code is governed by a MIT-style
// license that can be found in the LICENSE file.

package migrations

import (
	"bytes"
	"encoding/json"
	"fmt"
	"io/ioutil"
	"os"
	"path"
	"path/filepath"
	"regexp"
	"strings"
	"time"

	"code.gitea.io/gitea/modules/generate"
	"code.gitea.io/gitea/modules/log"
	"code.gitea.io/gitea/modules/setting"

	"github.com/go-xorm/xorm"
	gouuid "github.com/satori/go.uuid"
	"github.com/unknwon/com"
	ini "gopkg.in/ini.v1"
)

const minDBVersion = 4

// Migration describes on migration from lower version to high version
type Migration interface {
	Description() string
	Migrate(*xorm.Engine) error
}

type migration struct {
	description string
	migrate     func(*xorm.Engine) error
}

// NewMigration creates a new migration
func NewMigration(desc string, fn func(*xorm.Engine) error) Migration {
	return &migration{desc, fn}
}

// Description returns the migration's description
func (m *migration) Description() string {
	return m.description
}

// Migrate executes the migration
func (m *migration) Migrate(x *xorm.Engine) error {
	return m.migrate(x)
}

// Version describes the version table. Should have only one row with id==1
type Version struct {
	ID      int64 `xorm:"pk autoincr"`
	Version int64
}

func emptyMigration(x *xorm.Engine) error {
	return nil
}

// This is a sequence of migrations. Add new migrations to the bottom of the list.
// If you want to "retire" a migration, remove it from the top of the list and
// update minDBVersion accordingly
var migrations = []Migration{
	// v0 -> v4: before 0.6.0 -> 0.7.33
	NewMigration("fix locale file load panic", fixLocaleFileLoadPanic),                           // V4 -> V5:v0.6.0
	NewMigration("trim action compare URL prefix", trimCommitActionAppURLPrefix),                 // V5 -> V6:v0.6.3
	NewMigration("generate issue-label from issue", issueToIssueLabel),                           // V6 -> V7:v0.6.4
	NewMigration("refactor attachment table", attachmentRefactor),                                // V7 -> V8:v0.6.4
	NewMigration("rename pull request fields", renamePullRequestFields),                          // V8 -> V9:v0.6.16
	NewMigration("clean up migrate repo info", cleanUpMigrateRepoInfo),                           // V9 -> V10:v0.6.20
	NewMigration("generate rands and salt for organizations", generateOrgRandsAndSalt),           // V10 -> V11:v0.8.5
	NewMigration("convert date to unix timestamp", convertDateToUnix),                            // V11 -> V12:v0.9.2
	NewMigration("convert LDAP UseSSL option to SecurityProtocol", ldapUseSSLToSecurityProtocol), // V12 -> V13:v0.9.37

	// v13 -> v14:v0.9.87
	NewMigration("set comment updated with created", setCommentUpdatedWithCreated),
	// v14 -> v15
	NewMigration("create user column diff view style", createUserColumnDiffViewStyle),
	// v15 -> v16
	NewMigration("create user column allow create organization", createAllowCreateOrganizationColumn),
	// V16 -> v17
	NewMigration("create repo unit table and add units for all repos", addUnitsToTables),
	// v17 -> v18
	NewMigration("set protect branches updated with created", setProtectedBranchUpdatedWithCreated),
	// v18 -> v19
	NewMigration("add external login user", addExternalLoginUser),
	// v19 -> v20
	NewMigration("generate and migrate Git hooks", generateAndMigrateGitHooks),
	// v20 -> v21
	NewMigration("use new avatar path name for security reason", useNewNameAvatars),
	// v21 -> v22
	NewMigration("rewrite authorized_keys file via new format", useNewPublickeyFormat),
	// v22 -> v23
	NewMigration("generate and migrate wiki Git hooks", generateAndMigrateWikiGitHooks),
	// v23 -> v24
	NewMigration("add user openid table", addUserOpenID),
	// v24 -> v25
	NewMigration("change the key_id and primary_key_id type", changeGPGKeysColumns),
	// v25 -> v26
	NewMigration("add show field in user openid table", addUserOpenIDShow),
	// v26 -> v27
	NewMigration("generate and migrate repo and wiki Git hooks", generateAndMigrateGitHookChains),
	// v27 -> v28
	NewMigration("change mirror interval from hours to time.Duration", convertIntervalToDuration),
	// v28 -> v29
	NewMigration("add field for repo size", addRepoSize),
	// v29 -> v30
	NewMigration("add commit status table", addCommitStatus),
	// v30 -> 31
	NewMigration("add primary key to external login user", addExternalLoginUserPK),
	// v31 -> 32
	NewMigration("add field for login source synchronization", addLoginSourceSyncEnabledColumn),
	// v32 -> v33
	NewMigration("add units for team", addUnitsToRepoTeam),
	// v33 -> v34
	NewMigration("remove columns from action", removeActionColumns),
	// v34 -> v35
	NewMigration("give all units to owner teams", giveAllUnitsToOwnerTeams),
	// v35 -> v36
	NewMigration("adds comment to an action", addCommentIDToAction),
	// v36 -> v37
	NewMigration("regenerate git hooks", regenerateGitHooks36),
	// v37 -> v38
	NewMigration("unescape user full names", unescapeUserFullNames),
	// v38 -> v39
	NewMigration("remove commits and settings unit types", removeCommitsUnitType),
	// v39 -> v40
	NewMigration("add tags to releases and sync existing repositories", releaseAddColumnIsTagAndSyncTags),
	// v40 -> v41
	NewMigration("fix protected branch can push value to false", fixProtectedBranchCanPushValue),
	// v41 -> v42
	NewMigration("remove duplicate unit types", removeDuplicateUnitTypes),
	// v42 -> v43
	NewMigration("empty step", emptyMigration),
	// v43 -> v44
	NewMigration("empty step", emptyMigration),
	// v44 -> v45
	NewMigration("empty step", emptyMigration),
	// v45 -> v46
	NewMigration("remove index column from repo_unit table", removeIndexColumnFromRepoUnitTable),
	// v46 -> v47
	NewMigration("remove organization watch repositories", removeOrganizationWatchRepo),
	// v47 -> v48
	NewMigration("add deleted branches", addDeletedBranch),
	// v48 -> v49
	NewMigration("add repo indexer status", addRepoIndexerStatus),
	// v49 -> v50
	NewMigration("adds time tracking and stopwatches", addTimetracking),
	// v50 -> v51
	NewMigration("migrate protected branch struct", migrateProtectedBranchStruct),
	// v51 -> v52
	NewMigration("add default value to user prohibit_login", addDefaultValueToUserProhibitLogin),
	// v52 -> v53
	NewMigration("add lfs lock table", addLFSLock),
	// v53 -> v54
	NewMigration("add reactions", addReactions),
	// v54 -> v55
	NewMigration("add pull request options", addPullRequestOptions),
	// v55 -> v56
	NewMigration("add writable deploy keys", addModeToDeploKeys),
	// v56 -> v57
	NewMigration("remove is_owner, num_teams columns from org_user", removeIsOwnerColumnFromOrgUser),
	// v57 -> v58
	NewMigration("add closed_unix column for issues", addIssueClosedTime),
	// v58 -> v59
	NewMigration("add label descriptions", addLabelsDescriptions),
	// v59 -> v60
	NewMigration("add merge whitelist for protected branches", addProtectedBranchMergeWhitelist),
	// v60 -> v61
	NewMigration("add is_fsck_enabled column for repos", addFsckEnabledToRepo),
	// v61 -> v62
	NewMigration("add size column for attachments", addSizeToAttachment),
	// v62 -> v63
	NewMigration("add last used passcode column for TOTP", addLastUsedPasscodeTOTP),
	// v63 -> v64
	NewMigration("add language column for user setting", addLanguageSetting),
	// v64 -> v65
	NewMigration("add multiple assignees", addMultipleAssignees),
	// v65 -> v66
	NewMigration("add u2f", addU2FReg),
	// v66 -> v67
	NewMigration("add login source id column for public_key table", addLoginSourceIDToPublicKeyTable),
	// v67 -> v68
	NewMigration("remove stale watches", removeStaleWatches),
	// v68 -> V69
	NewMigration("Reformat and remove incorrect topics", reformatAndRemoveIncorrectTopics),
	// v69 -> v70
	NewMigration("move team units to team_unit table", moveTeamUnitsToTeamUnitTable),
	// v70 -> v71
	NewMigration("add issue_dependencies", addIssueDependencies),
	// v71 -> v72
	NewMigration("protect each scratch token", addScratchHash),
	// v72 -> v73
	NewMigration("add review", addReview),
	// v73 -> v74
	NewMigration("add must_change_password column for users table", addMustChangePassword),
	// v74 -> v75
	NewMigration("add approval whitelists to protected branches", addApprovalWhitelistsToProtectedBranches),
	// v75 -> v76
	NewMigration("clear nonused data which not deleted when user was deleted", clearNonusedData),
	// v76 -> v77
	NewMigration("add pull request rebase with merge commit", addPullRequestRebaseWithMerge),
	// v77 -> v78
	NewMigration("add theme to users", addUserDefaultTheme),
	// v78 -> v79
	NewMigration("rename repo is_bare to repo is_empty", renameRepoIsBareToIsEmpty),
	// v79 -> v80
	NewMigration("add can close issues via commit in any branch", addCanCloseIssuesViaCommitInAnyBranch),
	// v80 -> v81
	NewMigration("add is locked to issues", addIsLockedToIssues),
	// v81 -> v82
	NewMigration("update U2F counter type", changeU2FCounterType),
	// v82 -> v83
	NewMigration("hot fix for wrong release sha1 on release table", fixReleaseSha1OnReleaseTable),
	// v83 -> v84
	NewMigration("add uploader id for table attachment", addUploaderIDForAttachment),
	// v84 -> v85
	NewMigration("add table to store original imported gpg keys", addGPGKeyImport),
	// v85 -> v86
	NewMigration("hash application token", hashAppToken),
	// v86 -> v87
	NewMigration("add http method to webhook", addHTTPMethodToWebhook),
	// v87 -> v88
	NewMigration("add avatar field to repository", addAvatarFieldToRepository),
	// v88 -> v89
	NewMigration("add commit status context field to commit_status", addCommitStatusContext),
	// v89 -> v90
	NewMigration("add original author/url migration info to issues, comments, and repo ", addOriginalMigrationInfo),
	// v90 -> v91
	NewMigration("change length of some repository columns", changeSomeColumnsLengthOfRepo),
	// v91 -> v92
	NewMigration("add index on owner_id of repository and type, review_id of comment", addIndexOnRepositoryAndComment),
	// v92 -> v93
	NewMigration("remove orphaned repository index statuses", removeLingeringIndexStatus),
	// v93 -> v94
	NewMigration("add email notification enabled preference to user", addEmailNotificationEnabledToUser),
	// v94 -> v95
	NewMigration("add enable_status_check, status_check_contexts to protected_branch", addStatusCheckColumnsForProtectedBranches),
	// v95 -> v96
	NewMigration("add table columns for cross referencing issues", addCrossReferenceColumns),
	// v96 -> v97
	NewMigration("delete orphaned attachments", deleteOrphanedAttachments),
	// v97 -> v98
	NewMigration("add repo_admin_change_team_access to user", addRepoAdminChangeTeamAccessColumnForUser),
	// v98 -> v99
	NewMigration("add original author name and id on migrated release", addOriginalAuthorOnMigratedReleases),
	// v99 -> v100
<<<<<<< HEAD
	NewMigration("add projects info to repository table", addProjectsInfo),
	// v100 -> v101
	NewMigration("add project ID to comments table", addProjectIDToCommentsTable),
	// v101 -> v102
	NewMigration("add project ID to issue table", addProjectIDToIssueTable),
	// v102 -> v103
	NewMigration("add project board table", addProjectBoardTable),
=======
	NewMigration("add task table and status column for repository table", addTaskTable),
>>>>>>> f2a3abc6
}

// Migrate database to current version
func Migrate(x *xorm.Engine) error {
	if err := x.Sync(new(Version)); err != nil {
		return fmt.Errorf("sync: %v", err)
	}

	currentVersion := &Version{ID: 1}
	has, err := x.Get(currentVersion)
	if err != nil {
		return fmt.Errorf("get: %v", err)
	} else if !has {
		// If the version record does not exist we think
		// it is a fresh installation and we can skip all migrations.
		currentVersion.ID = 0
		currentVersion.Version = int64(minDBVersion + len(migrations))

		if _, err = x.InsertOne(currentVersion); err != nil {
			return fmt.Errorf("insert: %v", err)
		}
	}

	v := currentVersion.Version
	if minDBVersion > v {
		log.Fatal(`Gitea no longer supports auto-migration from your previously installed version.
Please try to upgrade to a lower version (>= v0.6.0) first, then upgrade to current version.`)
		return nil
	}

	if int(v-minDBVersion) > len(migrations) {
		// User downgraded Gitea.
		currentVersion.Version = int64(len(migrations) + minDBVersion)
		_, err = x.ID(1).Update(currentVersion)
		return err
	}
	for i, m := range migrations[v-minDBVersion:] {
		log.Info("Migration[%d]: %s", v+int64(i), m.Description())
		if err = m.Migrate(x); err != nil {
			return fmt.Errorf("do migrate: %v", err)
		}
		currentVersion.Version = v + int64(i) + 1
		if _, err = x.ID(1).Update(currentVersion); err != nil {
			return err
		}
	}
	return nil
}

func dropTableColumns(sess *xorm.Session, tableName string, columnNames ...string) (err error) {
	if tableName == "" || len(columnNames) == 0 {
		return nil
	}
	// TODO: This will not work if there are foreign keys

	switch {
	case setting.Database.UseSQLite3:
		// First drop the indexes on the columns
		res, errIndex := sess.Query(fmt.Sprintf("PRAGMA index_list(`%s`)", tableName))
		if errIndex != nil {
			return errIndex
		}
		for _, row := range res {
			indexName := row["name"]
			indexRes, err := sess.Query(fmt.Sprintf("PRAGMA index_info(`%s`)", indexName))
			if err != nil {
				return err
			}
			if len(indexRes) != 1 {
				continue
			}
			indexColumn := string(indexRes[0]["name"])
			for _, name := range columnNames {
				if name == indexColumn {
					_, err := sess.Exec(fmt.Sprintf("DROP INDEX `%s`", indexName))
					if err != nil {
						return err
					}
				}
			}
		}

		// Here we need to get the columns from the original table
		sql := fmt.Sprintf("SELECT sql FROM sqlite_master WHERE tbl_name='%s' and type='table'", tableName)
		res, err := sess.Query(sql)
		if err != nil {
			return err
		}
		tableSQL := string(res[0]["sql"])

		// Separate out the column definitions
		tableSQL = tableSQL[strings.Index(tableSQL, "("):]

		// Remove the required columnNames
		for _, name := range columnNames {
			tableSQL = regexp.MustCompile(regexp.QuoteMeta("`"+name+"`")+"[^`,)]*?[,)]").ReplaceAllString(tableSQL, "")
		}

		// Ensure the query is ended properly
		tableSQL = strings.TrimSpace(tableSQL)
		if tableSQL[len(tableSQL)-1] != ')' {
			if tableSQL[len(tableSQL)-1] == ',' {
				tableSQL = tableSQL[:len(tableSQL)-1]
			}
			tableSQL += ")"
		}

		// Find all the columns in the table
		columns := regexp.MustCompile("`([^`]*)`").FindAllString(tableSQL, -1)

		tableSQL = fmt.Sprintf("CREATE TABLE `new_%s_new` ", tableName) + tableSQL
		if _, err := sess.Exec(tableSQL); err != nil {
			return err
		}

		// Now restore the data
		columnsSeparated := strings.Join(columns, ",")
		insertSQL := fmt.Sprintf("INSERT INTO `new_%s_new` (%s) SELECT %s FROM %s", tableName, columnsSeparated, columnsSeparated, tableName)
		if _, err := sess.Exec(insertSQL); err != nil {
			return err
		}

		// Now drop the old table
		if _, err := sess.Exec(fmt.Sprintf("DROP TABLE `%s`", tableName)); err != nil {
			return err
		}

		// Rename the table
		if _, err := sess.Exec(fmt.Sprintf("ALTER TABLE `new_%s_new` RENAME TO `%s`", tableName, tableName)); err != nil {
			return err
		}

	case setting.Database.UsePostgreSQL:
		cols := ""
		for _, col := range columnNames {
			if cols != "" {
				cols += ", "
			}
			cols += "DROP COLUMN `" + col + "` CASCADE"
		}
		if _, err := sess.Exec(fmt.Sprintf("ALTER TABLE `%s` %s", tableName, cols)); err != nil {
			return fmt.Errorf("Drop table `%s` columns %v: %v", tableName, columnNames, err)
		}
	case setting.Database.UseMySQL:
		// Drop indexes on columns first
		sql := fmt.Sprintf("SHOW INDEX FROM %s WHERE column_name IN ('%s')", tableName, strings.Join(columnNames, "','"))
		res, err := sess.Query(sql)
		if err != nil {
			return err
		}
		for _, index := range res {
			indexName := index["column_name"]
			if len(indexName) > 0 {
				_, err := sess.Exec(fmt.Sprintf("DROP INDEX `%s` ON `%s`", indexName, tableName))
				if err != nil {
					return err
				}
			}
		}

		// Now drop the columns
		cols := ""
		for _, col := range columnNames {
			if cols != "" {
				cols += ", "
			}
			cols += "DROP COLUMN `" + col + "`"
		}
		if _, err := sess.Exec(fmt.Sprintf("ALTER TABLE `%s` %s", tableName, cols)); err != nil {
			return fmt.Errorf("Drop table `%s` columns %v: %v", tableName, columnNames, err)
		}
	case setting.Database.UseMSSQL:
		cols := ""
		for _, col := range columnNames {
			if cols != "" {
				cols += ", "
			}
			cols += "`" + strings.ToLower(col) + "`"
		}
		sql := fmt.Sprintf("SELECT Name FROM SYS.DEFAULT_CONSTRAINTS WHERE PARENT_OBJECT_ID = OBJECT_ID('%[1]s') AND PARENT_COLUMN_ID IN (SELECT column_id FROM sys.columns WHERE lower(NAME) IN (%[2]s) AND object_id = OBJECT_ID('%[1]s'))",
			tableName, strings.Replace(cols, "`", "'", -1))
		constraints := make([]string, 0)
		if err := sess.SQL(sql).Find(&constraints); err != nil {
			sess.Rollback()
			return fmt.Errorf("Find constraints: %v", err)
		}
		for _, constraint := range constraints {
			if _, err := sess.Exec(fmt.Sprintf("ALTER TABLE `%s` DROP CONSTRAINT `%s`", tableName, constraint)); err != nil {
				sess.Rollback()
				return fmt.Errorf("Drop table `%s` constraint `%s`: %v", tableName, constraint, err)
			}
		}
		if _, err := sess.Exec(fmt.Sprintf("ALTER TABLE `%s` DROP COLUMN %s", tableName, cols)); err != nil {
			sess.Rollback()
			return fmt.Errorf("Drop table `%s` columns %v: %v", tableName, columnNames, err)
		}

		return sess.Commit()
	default:
		log.Fatal("Unrecognized DB")
	}

	return nil
}

func fixLocaleFileLoadPanic(_ *xorm.Engine) error {
	cfg, err := ini.Load(setting.CustomConf)
	if err != nil {
		return fmt.Errorf("load custom config: %v", err)
	}

	cfg.DeleteSection("i18n")
	if err = cfg.SaveTo(setting.CustomConf); err != nil {
		return fmt.Errorf("save custom config: %v", err)
	}

	setting.Langs = strings.Split(strings.Replace(strings.Join(setting.Langs, ","), "fr-CA", "fr-FR", 1), ",")
	return nil
}

func trimCommitActionAppURLPrefix(x *xorm.Engine) error {
	type PushCommit struct {
		Sha1        string
		Message     string
		AuthorEmail string
		AuthorName  string
	}

	type PushCommits struct {
		Len        int
		Commits    []*PushCommit
		CompareURL string `json:"CompareUrl"`
	}

	type Action struct {
		ID      int64  `xorm:"pk autoincr"`
		Content string `xorm:"TEXT"`
	}

	results, err := x.Query("SELECT `id`,`content` FROM `action` WHERE `op_type`=?", 5)
	if err != nil {
		return fmt.Errorf("select commit actions: %v", err)
	}

	sess := x.NewSession()
	defer sess.Close()
	if err = sess.Begin(); err != nil {
		return err
	}

	var pushCommits *PushCommits
	for _, action := range results {
		actID := com.StrTo(string(action["id"])).MustInt64()
		if actID == 0 {
			continue
		}

		pushCommits = new(PushCommits)
		if err = json.Unmarshal(action["content"], pushCommits); err != nil {
			return fmt.Errorf("unmarshal action content[%d]: %v", actID, err)
		}

		infos := strings.Split(pushCommits.CompareURL, "/")
		if len(infos) <= 4 {
			continue
		}
		pushCommits.CompareURL = strings.Join(infos[len(infos)-4:], "/")

		p, err := json.Marshal(pushCommits)
		if err != nil {
			return fmt.Errorf("marshal action content[%d]: %v", actID, err)
		}

		if _, err = sess.ID(actID).Update(&Action{
			Content: string(p),
		}); err != nil {
			return fmt.Errorf("update action[%d]: %v", actID, err)
		}
	}
	return sess.Commit()
}

func issueToIssueLabel(x *xorm.Engine) error {
	type IssueLabel struct {
		ID      int64 `xorm:"pk autoincr"`
		IssueID int64 `xorm:"UNIQUE(s)"`
		LabelID int64 `xorm:"UNIQUE(s)"`
	}

	issueLabels := make([]*IssueLabel, 0, 50)
	results, err := x.Query("SELECT `id`,`label_ids` FROM `issue`")
	if err != nil {
		if strings.Contains(err.Error(), "no such column") ||
			strings.Contains(err.Error(), "Unknown column") {
			return nil
		}
		return fmt.Errorf("select issues: %v", err)
	}
	for _, issue := range results {
		issueID := com.StrTo(issue["id"]).MustInt64()

		// Just in case legacy code can have duplicated IDs for same label.
		mark := make(map[int64]bool)
		for _, idStr := range strings.Split(string(issue["label_ids"]), "|") {
			labelID := com.StrTo(strings.TrimPrefix(idStr, "$")).MustInt64()
			if labelID == 0 || mark[labelID] {
				continue
			}

			mark[labelID] = true
			issueLabels = append(issueLabels, &IssueLabel{
				IssueID: issueID,
				LabelID: labelID,
			})
		}
	}

	sess := x.NewSession()
	defer sess.Close()
	if err = sess.Begin(); err != nil {
		return err
	}

	if err = sess.Sync2(new(IssueLabel)); err != nil {
		return fmt.Errorf("Sync2: %v", err)
	} else if _, err = sess.Insert(issueLabels); err != nil {
		return fmt.Errorf("insert issue-labels: %v", err)
	}

	return sess.Commit()
}

func attachmentRefactor(x *xorm.Engine) error {
	type Attachment struct {
		ID   int64  `xorm:"pk autoincr"`
		UUID string `xorm:"uuid INDEX"`

		// For rename purpose.
		Path    string `xorm:"-"`
		NewPath string `xorm:"-"`
	}

	results, err := x.Query("SELECT * FROM `attachment`")
	if err != nil {
		return fmt.Errorf("select attachments: %v", err)
	}

	attachments := make([]*Attachment, 0, len(results))
	for _, attach := range results {
		if !com.IsExist(string(attach["path"])) {
			// If the attachment is already missing, there is no point to update it.
			continue
		}
		attachments = append(attachments, &Attachment{
			ID:   com.StrTo(attach["id"]).MustInt64(),
			UUID: gouuid.NewV4().String(),
			Path: string(attach["path"]),
		})
	}

	sess := x.NewSession()
	defer sess.Close()
	if err = sess.Begin(); err != nil {
		return err
	}

	if err = sess.Sync2(new(Attachment)); err != nil {
		return fmt.Errorf("Sync2: %v", err)
	}

	// Note: Roll back for rename can be a dead loop,
	// 	so produces a backup file.
	var buf bytes.Buffer
	buf.WriteString("# old path -> new path\n")

	// Update database first because this is where error happens the most often.
	for _, attach := range attachments {
		if _, err = sess.ID(attach.ID).Update(attach); err != nil {
			return err
		}

		attach.NewPath = path.Join(setting.AttachmentPath, attach.UUID[0:1], attach.UUID[1:2], attach.UUID)
		buf.WriteString(attach.Path)
		buf.WriteString("\t")
		buf.WriteString(attach.NewPath)
		buf.WriteString("\n")
	}

	// Then rename attachments.
	isSucceed := true
	defer func() {
		if isSucceed {
			return
		}

		dumpPath := path.Join(setting.LogRootPath, "attachment_path.dump")
		ioutil.WriteFile(dumpPath, buf.Bytes(), 0666)
		log.Info("Failed to rename some attachments, old and new paths are saved into: %s", dumpPath)
	}()
	for _, attach := range attachments {
		if err = os.MkdirAll(path.Dir(attach.NewPath), os.ModePerm); err != nil {
			isSucceed = false
			return err
		}

		if err = os.Rename(attach.Path, attach.NewPath); err != nil {
			isSucceed = false
			return err
		}
	}

	return sess.Commit()
}

func renamePullRequestFields(x *xorm.Engine) (err error) {
	type PullRequest struct {
		ID         int64 `xorm:"pk autoincr"`
		PullID     int64 `xorm:"INDEX"`
		PullIndex  int64
		HeadBarcnh string

		IssueID    int64 `xorm:"INDEX"`
		Index      int64
		HeadBranch string
	}

	if err = x.Sync(new(PullRequest)); err != nil {
		return fmt.Errorf("sync: %v", err)
	}

	results, err := x.Query("SELECT `id`,`pull_id`,`pull_index`,`head_barcnh` FROM `pull_request`")
	if err != nil {
		if strings.Contains(err.Error(), "no such column") {
			return nil
		}
		return fmt.Errorf("select pull requests: %v", err)
	}

	sess := x.NewSession()
	defer sess.Close()
	if err = sess.Begin(); err != nil {
		return err
	}

	var pull *PullRequest
	for _, pr := range results {
		pull = &PullRequest{
			ID:         com.StrTo(pr["id"]).MustInt64(),
			IssueID:    com.StrTo(pr["pull_id"]).MustInt64(),
			Index:      com.StrTo(pr["pull_index"]).MustInt64(),
			HeadBranch: string(pr["head_barcnh"]),
		}
		if pull.Index == 0 {
			continue
		}
		if _, err = sess.ID(pull.ID).Update(pull); err != nil {
			return err
		}
	}

	return sess.Commit()
}

func cleanUpMigrateRepoInfo(x *xorm.Engine) (err error) {
	type (
		User struct {
			ID        int64 `xorm:"pk autoincr"`
			LowerName string
		}
		Repository struct {
			ID        int64 `xorm:"pk autoincr"`
			OwnerID   int64
			LowerName string
		}
	)

	repos := make([]*Repository, 0, 25)
	if err = x.Where("is_mirror=?", false).Find(&repos); err != nil {
		return fmt.Errorf("select all non-mirror repositories: %v", err)
	}
	var user *User
	for _, repo := range repos {
		user = &User{ID: repo.OwnerID}
		has, err := x.Get(user)
		if err != nil {
			return fmt.Errorf("get owner of repository[%d - %d]: %v", repo.ID, repo.OwnerID, err)
		} else if !has {
			continue
		}

		configPath := filepath.Join(setting.RepoRootPath, user.LowerName, repo.LowerName+".git/config")

		// In case repository file is somehow missing.
		if !com.IsFile(configPath) {
			continue
		}

		cfg, err := ini.Load(configPath)
		if err != nil {
			return fmt.Errorf("open config file: %v", err)
		}
		cfg.DeleteSection("remote \"origin\"")
		if err = cfg.SaveToIndent(configPath, "\t"); err != nil {
			return fmt.Errorf("save config file: %v", err)
		}
	}

	return nil
}

func generateOrgRandsAndSalt(x *xorm.Engine) (err error) {
	type User struct {
		ID    int64  `xorm:"pk autoincr"`
		Rands string `xorm:"VARCHAR(10)"`
		Salt  string `xorm:"VARCHAR(10)"`
	}

	orgs := make([]*User, 0, 10)
	if err = x.Where("type=1").And("rands=''").Find(&orgs); err != nil {
		return fmt.Errorf("select all organizations: %v", err)
	}

	sess := x.NewSession()
	defer sess.Close()
	if err = sess.Begin(); err != nil {
		return err
	}

	for _, org := range orgs {
		if org.Rands, err = generate.GetRandomString(10); err != nil {
			return err
		}
		if org.Salt, err = generate.GetRandomString(10); err != nil {
			return err
		}
		if _, err = sess.ID(org.ID).Update(org); err != nil {
			return err
		}
	}

	return sess.Commit()
}

// TAction defines the struct for migrating table action
type TAction struct {
	ID          int64 `xorm:"pk autoincr"`
	CreatedUnix int64
}

// TableName will be invoked by XORM to customrize the table name
func (t *TAction) TableName() string { return "action" }

// TNotice defines the struct for migrating table notice
type TNotice struct {
	ID          int64 `xorm:"pk autoincr"`
	CreatedUnix int64
}

// TableName will be invoked by XORM to customrize the table name
func (t *TNotice) TableName() string { return "notice" }

// TComment defines the struct for migrating table comment
type TComment struct {
	ID          int64 `xorm:"pk autoincr"`
	CreatedUnix int64
}

// TableName will be invoked by XORM to customrize the table name
func (t *TComment) TableName() string { return "comment" }

// TIssue defines the struct for migrating table issue
type TIssue struct {
	ID           int64 `xorm:"pk autoincr"`
	DeadlineUnix int64
	CreatedUnix  int64
	UpdatedUnix  int64
}

// TableName will be invoked by XORM to customrize the table name
func (t *TIssue) TableName() string { return "issue" }

// TMilestone defines the struct for migrating table milestone
type TMilestone struct {
	ID             int64 `xorm:"pk autoincr"`
	DeadlineUnix   int64
	ClosedDateUnix int64
}

// TableName will be invoked by XORM to customrize the table name
func (t *TMilestone) TableName() string { return "milestone" }

// TAttachment defines the struct for migrating table attachment
type TAttachment struct {
	ID          int64 `xorm:"pk autoincr"`
	CreatedUnix int64
}

// TableName will be invoked by XORM to customrize the table name
func (t *TAttachment) TableName() string { return "attachment" }

// TLoginSource defines the struct for migrating table login_source
type TLoginSource struct {
	ID          int64 `xorm:"pk autoincr"`
	CreatedUnix int64
	UpdatedUnix int64
}

// TableName will be invoked by XORM to customrize the table name
func (t *TLoginSource) TableName() string { return "login_source" }

// TPull defines the struct for migrating table pull_request
type TPull struct {
	ID         int64 `xorm:"pk autoincr"`
	MergedUnix int64
}

// TableName will be invoked by XORM to customrize the table name
func (t *TPull) TableName() string { return "pull_request" }

// TRelease defines the struct for migrating table release
type TRelease struct {
	ID          int64 `xorm:"pk autoincr"`
	CreatedUnix int64
}

// TableName will be invoked by XORM to customrize the table name
func (t *TRelease) TableName() string { return "release" }

// TRepo defines the struct for migrating table repository
type TRepo struct {
	ID          int64 `xorm:"pk autoincr"`
	CreatedUnix int64
	UpdatedUnix int64
}

// TableName will be invoked by XORM to customrize the table name
func (t *TRepo) TableName() string { return "repository" }

// TMirror defines the struct for migrating table mirror
type TMirror struct {
	ID             int64 `xorm:"pk autoincr"`
	UpdatedUnix    int64
	NextUpdateUnix int64
}

// TableName will be invoked by XORM to customrize the table name
func (t *TMirror) TableName() string { return "mirror" }

// TPublicKey defines the struct for migrating table public_key
type TPublicKey struct {
	ID          int64 `xorm:"pk autoincr"`
	CreatedUnix int64
	UpdatedUnix int64
}

// TableName will be invoked by XORM to customrize the table name
func (t *TPublicKey) TableName() string { return "public_key" }

// TDeployKey defines the struct for migrating table deploy_key
type TDeployKey struct {
	ID          int64 `xorm:"pk autoincr"`
	CreatedUnix int64
	UpdatedUnix int64
}

// TableName will be invoked by XORM to customrize the table name
func (t *TDeployKey) TableName() string { return "deploy_key" }

// TAccessToken defines the struct for migrating table access_token
type TAccessToken struct {
	ID          int64 `xorm:"pk autoincr"`
	CreatedUnix int64
	UpdatedUnix int64
}

// TableName will be invoked by XORM to customrize the table name
func (t *TAccessToken) TableName() string { return "access_token" }

// TUser defines the struct for migrating table user
type TUser struct {
	ID          int64 `xorm:"pk autoincr"`
	CreatedUnix int64
	UpdatedUnix int64
}

// TableName will be invoked by XORM to customrize the table name
func (t *TUser) TableName() string { return "user" }

// TWebhook defines the struct for migrating table webhook
type TWebhook struct {
	ID          int64 `xorm:"pk autoincr"`
	CreatedUnix int64
	UpdatedUnix int64
}

// TableName will be invoked by XORM to customrize the table name
func (t *TWebhook) TableName() string { return "webhook" }

func convertDateToUnix(x *xorm.Engine) (err error) {
	log.Info("This migration could take up to minutes, please be patient.")
	type Bean struct {
		ID         int64 `xorm:"pk autoincr"`
		Created    time.Time
		Updated    time.Time
		Merged     time.Time
		Deadline   time.Time
		ClosedDate time.Time
		NextUpdate time.Time
	}

	var tables = []struct {
		name string
		cols []string
		bean interface{}
	}{
		{"action", []string{"created"}, new(TAction)},
		{"notice", []string{"created"}, new(TNotice)},
		{"comment", []string{"created"}, new(TComment)},
		{"issue", []string{"deadline", "created", "updated"}, new(TIssue)},
		{"milestone", []string{"deadline", "closed_date"}, new(TMilestone)},
		{"attachment", []string{"created"}, new(TAttachment)},
		{"login_source", []string{"created", "updated"}, new(TLoginSource)},
		{"pull_request", []string{"merged"}, new(TPull)},
		{"release", []string{"created"}, new(TRelease)},
		{"repository", []string{"created", "updated"}, new(TRepo)},
		{"mirror", []string{"updated", "next_update"}, new(TMirror)},
		{"public_key", []string{"created", "updated"}, new(TPublicKey)},
		{"deploy_key", []string{"created", "updated"}, new(TDeployKey)},
		{"access_token", []string{"created", "updated"}, new(TAccessToken)},
		{"user", []string{"created", "updated"}, new(TUser)},
		{"webhook", []string{"created", "updated"}, new(TWebhook)},
	}

	for _, table := range tables {
		log.Info("Converting table: %s", table.name)
		if err = x.Sync2(table.bean); err != nil {
			return fmt.Errorf("Sync [table: %s]: %v", table.name, err)
		}

		offset := 0
		for {
			beans := make([]*Bean, 0, 100)
			if err = x.Table(table.name).Asc("id").Limit(100, offset).Find(&beans); err != nil {
				return fmt.Errorf("select beans [table: %s, offset: %d]: %v", table.name, offset, err)
			}
			log.Trace("Table [%s]: offset: %d, beans: %d", table.name, offset, len(beans))
			if len(beans) == 0 {
				break
			}
			offset += 100

			baseSQL := "UPDATE `" + table.name + "` SET "
			for _, bean := range beans {
				valSQLs := make([]string, 0, len(table.cols))
				for _, col := range table.cols {
					fieldSQL := ""
					fieldSQL += col + "_unix = "

					switch col {
					case "deadline":
						if bean.Deadline.IsZero() {
							continue
						}
						fieldSQL += com.ToStr(bean.Deadline.Unix())
					case "created":
						fieldSQL += com.ToStr(bean.Created.Unix())
					case "updated":
						fieldSQL += com.ToStr(bean.Updated.Unix())
					case "closed_date":
						fieldSQL += com.ToStr(bean.ClosedDate.Unix())
					case "merged":
						fieldSQL += com.ToStr(bean.Merged.Unix())
					case "next_update":
						fieldSQL += com.ToStr(bean.NextUpdate.Unix())
					}

					valSQLs = append(valSQLs, fieldSQL)
				}

				if len(valSQLs) == 0 {
					continue
				}

				if _, err = x.Exec(baseSQL + strings.Join(valSQLs, ",") + " WHERE id = " + com.ToStr(bean.ID)); err != nil {
					return fmt.Errorf("update bean [table: %s, id: %d]: %v", table.name, bean.ID, err)
				}
			}
		}
	}

	return nil
}<|MERGE_RESOLUTION|>--- conflicted
+++ resolved
@@ -253,17 +253,7 @@
 	// v98 -> v99
 	NewMigration("add original author name and id on migrated release", addOriginalAuthorOnMigratedReleases),
 	// v99 -> v100
-<<<<<<< HEAD
 	NewMigration("add projects info to repository table", addProjectsInfo),
-	// v100 -> v101
-	NewMigration("add project ID to comments table", addProjectIDToCommentsTable),
-	// v101 -> v102
-	NewMigration("add project ID to issue table", addProjectIDToIssueTable),
-	// v102 -> v103
-	NewMigration("add project board table", addProjectBoardTable),
-=======
-	NewMigration("add task table and status column for repository table", addTaskTable),
->>>>>>> f2a3abc6
 }
 
 // Migrate database to current version
