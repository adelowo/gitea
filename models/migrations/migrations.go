--- conflicted
+++ resolved
@@ -248,15 +248,12 @@
 	NewMigration("add project ID to comments table", addProjectIDToCommentsTable),
 	// v95 -> v96
 	NewMigration("add enable_status_check, status_check_contexts to protected_branch", addStatusCheckColumnsForProtectedBranches),
-<<<<<<< HEAD
-	// v96 -> v97
-	NewMigration("add projects info to database", addProjectsInfo),
-=======
 	// v95 -> v96
 	NewMigration("add table columns for cross referencing issues", addCrossReferenceColumns),
 	// v96 -> v97
 	NewMigration("delete orphaned attachments", deleteOrphanedAttachments),
->>>>>>> 63ff6161
+	// v97 -> v98
+	NewMigration("add projects info to database", addProjectsInfo),
 }
 
 // Migrate database to current version
