// Copyright 2015 The Gogs Authors. All rights reserved.
// Copyright 2017 The Gitea Authors. All rights reserved.
// Use of this source code is governed by a MIT-style
// license that can be found in the LICENSE file.

package migrations

import (
	"bytes"
	"encoding/json"
	"fmt"
	"io/ioutil"
	"os"
	"path"
	"path/filepath"
	"regexp"
	"strings"
	"time"

	"code.gitea.io/gitea/modules/generate"
	"code.gitea.io/gitea/modules/log"
	"code.gitea.io/gitea/modules/setting"

	gouuid "github.com/satori/go.uuid"
	"github.com/unknwon/com"
	ini "gopkg.in/ini.v1"
	"xorm.io/xorm"
)

const minDBVersion = 4

// Migration describes on migration from lower version to high version
type Migration interface {
	Description() string
	Migrate(*xorm.Engine) error
}

type migration struct {
	description string
	migrate     func(*xorm.Engine) error
}

// NewMigration creates a new migration
func NewMigration(desc string, fn func(*xorm.Engine) error) Migration {
	return &migration{desc, fn}
}

// Description returns the migration's description
func (m *migration) Description() string {
	return m.description
}

// Migrate executes the migration
func (m *migration) Migrate(x *xorm.Engine) error {
	return m.migrate(x)
}

// Version describes the version table. Should have only one row with id==1
type Version struct {
	ID      int64 `xorm:"pk autoincr"`
	Version int64
}

func emptyMigration(x *xorm.Engine) error {
	return nil
}

// This is a sequence of migrations. Add new migrations to the bottom of the list.
// If you want to "retire" a migration, remove it from the top of the list and
// update minDBVersion accordingly
var migrations = []Migration{
	// v0 -> v4: before 0.6.0 -> 0.7.33
	NewMigration("fix locale file load panic", fixLocaleFileLoadPanic),                           // V4 -> V5:v0.6.0
	NewMigration("trim action compare URL prefix", trimCommitActionAppURLPrefix),                 // V5 -> V6:v0.6.3
	NewMigration("generate issue-label from issue", issueToIssueLabel),                           // V6 -> V7:v0.6.4
	NewMigration("refactor attachment table", attachmentRefactor),                                // V7 -> V8:v0.6.4
	NewMigration("rename pull request fields", renamePullRequestFields),                          // V8 -> V9:v0.6.16
	NewMigration("clean up migrate repo info", cleanUpMigrateRepoInfo),                           // V9 -> V10:v0.6.20
	NewMigration("generate rands and salt for organizations", generateOrgRandsAndSalt),           // V10 -> V11:v0.8.5
	NewMigration("convert date to unix timestamp", convertDateToUnix),                            // V11 -> V12:v0.9.2
	NewMigration("convert LDAP UseSSL option to SecurityProtocol", ldapUseSSLToSecurityProtocol), // V12 -> V13:v0.9.37

	// v13 -> v14:v0.9.87
	NewMigration("set comment updated with created", setCommentUpdatedWithCreated),
	// v14 -> v15
	NewMigration("create user column diff view style", createUserColumnDiffViewStyle),
	// v15 -> v16
	NewMigration("create user column allow create organization", createAllowCreateOrganizationColumn),
	// V16 -> v17
	NewMigration("create repo unit table and add units for all repos", addUnitsToTables),
	// v17 -> v18
	NewMigration("set protect branches updated with created", setProtectedBranchUpdatedWithCreated),
	// v18 -> v19
	NewMigration("add external login user", addExternalLoginUser),
	// v19 -> v20
	NewMigration("generate and migrate Git hooks", generateAndMigrateGitHooks),
	// v20 -> v21
	NewMigration("use new avatar path name for security reason", useNewNameAvatars),
	// v21 -> v22
	NewMigration("rewrite authorized_keys file via new format", useNewPublickeyFormat),
	// v22 -> v23
	NewMigration("generate and migrate wiki Git hooks", generateAndMigrateWikiGitHooks),
	// v23 -> v24
	NewMigration("add user openid table", addUserOpenID),
	// v24 -> v25
	NewMigration("change the key_id and primary_key_id type", changeGPGKeysColumns),
	// v25 -> v26
	NewMigration("add show field in user openid table", addUserOpenIDShow),
	// v26 -> v27
	NewMigration("generate and migrate repo and wiki Git hooks", generateAndMigrateGitHookChains),
	// v27 -> v28
	NewMigration("change mirror interval from hours to time.Duration", convertIntervalToDuration),
	// v28 -> v29
	NewMigration("add field for repo size", addRepoSize),
	// v29 -> v30
	NewMigration("add commit status table", addCommitStatus),
	// v30 -> 31
	NewMigration("add primary key to external login user", addExternalLoginUserPK),
	// v31 -> 32
	NewMigration("add field for login source synchronization", addLoginSourceSyncEnabledColumn),
	// v32 -> v33
	NewMigration("add units for team", addUnitsToRepoTeam),
	// v33 -> v34
	NewMigration("remove columns from action", removeActionColumns),
	// v34 -> v35
	NewMigration("give all units to owner teams", giveAllUnitsToOwnerTeams),
	// v35 -> v36
	NewMigration("adds comment to an action", addCommentIDToAction),
	// v36 -> v37
	NewMigration("regenerate git hooks", regenerateGitHooks36),
	// v37 -> v38
	NewMigration("unescape user full names", unescapeUserFullNames),
	// v38 -> v39
	NewMigration("remove commits and settings unit types", removeCommitsUnitType),
	// v39 -> v40
	NewMigration("add tags to releases and sync existing repositories", releaseAddColumnIsTagAndSyncTags),
	// v40 -> v41
	NewMigration("fix protected branch can push value to false", fixProtectedBranchCanPushValue),
	// v41 -> v42
	NewMigration("remove duplicate unit types", removeDuplicateUnitTypes),
	// v42 -> v43
	NewMigration("empty step", emptyMigration),
	// v43 -> v44
	NewMigration("empty step", emptyMigration),
	// v44 -> v45
	NewMigration("empty step", emptyMigration),
	// v45 -> v46
	NewMigration("remove index column from repo_unit table", removeIndexColumnFromRepoUnitTable),
	// v46 -> v47
	NewMigration("remove organization watch repositories", removeOrganizationWatchRepo),
	// v47 -> v48
	NewMigration("add deleted branches", addDeletedBranch),
	// v48 -> v49
	NewMigration("add repo indexer status", addRepoIndexerStatus),
	// v49 -> v50
	NewMigration("adds time tracking and stopwatches", addTimetracking),
	// v50 -> v51
	NewMigration("migrate protected branch struct", migrateProtectedBranchStruct),
	// v51 -> v52
	NewMigration("add default value to user prohibit_login", addDefaultValueToUserProhibitLogin),
	// v52 -> v53
	NewMigration("add lfs lock table", addLFSLock),
	// v53 -> v54
	NewMigration("add reactions", addReactions),
	// v54 -> v55
	NewMigration("add pull request options", addPullRequestOptions),
	// v55 -> v56
	NewMigration("add writable deploy keys", addModeToDeploKeys),
	// v56 -> v57
	NewMigration("remove is_owner, num_teams columns from org_user", removeIsOwnerColumnFromOrgUser),
	// v57 -> v58
	NewMigration("add closed_unix column for issues", addIssueClosedTime),
	// v58 -> v59
	NewMigration("add label descriptions", addLabelsDescriptions),
	// v59 -> v60
	NewMigration("add merge whitelist for protected branches", addProtectedBranchMergeWhitelist),
	// v60 -> v61
	NewMigration("add is_fsck_enabled column for repos", addFsckEnabledToRepo),
	// v61 -> v62
	NewMigration("add size column for attachments", addSizeToAttachment),
	// v62 -> v63
	NewMigration("add last used passcode column for TOTP", addLastUsedPasscodeTOTP),
	// v63 -> v64
	NewMigration("add language column for user setting", addLanguageSetting),
	// v64 -> v65
	NewMigration("add multiple assignees", addMultipleAssignees),
	// v65 -> v66
	NewMigration("add u2f", addU2FReg),
	// v66 -> v67
	NewMigration("add login source id column for public_key table", addLoginSourceIDToPublicKeyTable),
	// v67 -> v68
	NewMigration("remove stale watches", removeStaleWatches),
	// v68 -> V69
	NewMigration("Reformat and remove incorrect topics", reformatAndRemoveIncorrectTopics),
	// v69 -> v70
	NewMigration("move team units to team_unit table", moveTeamUnitsToTeamUnitTable),
	// v70 -> v71
	NewMigration("add issue_dependencies", addIssueDependencies),
	// v71 -> v72
	NewMigration("protect each scratch token", addScratchHash),
	// v72 -> v73
	NewMigration("add review", addReview),
	// v73 -> v74
	NewMigration("add must_change_password column for users table", addMustChangePassword),
	// v74 -> v75
	NewMigration("add approval whitelists to protected branches", addApprovalWhitelistsToProtectedBranches),
	// v75 -> v76
	NewMigration("clear nonused data which not deleted when user was deleted", clearNonusedData),
	// v76 -> v77
	NewMigration("add pull request rebase with merge commit", addPullRequestRebaseWithMerge),
	// v77 -> v78
	NewMigration("add theme to users", addUserDefaultTheme),
	// v78 -> v79
	NewMigration("rename repo is_bare to repo is_empty", renameRepoIsBareToIsEmpty),
	// v79 -> v80
	NewMigration("add can close issues via commit in any branch", addCanCloseIssuesViaCommitInAnyBranch),
	// v80 -> v81
	NewMigration("add is locked to issues", addIsLockedToIssues),
	// v81 -> v82
	NewMigration("update U2F counter type", changeU2FCounterType),
	// v82 -> v83
	NewMigration("hot fix for wrong release sha1 on release table", fixReleaseSha1OnReleaseTable),
	// v83 -> v84
	NewMigration("add uploader id for table attachment", addUploaderIDForAttachment),
	// v84 -> v85
	NewMigration("add table to store original imported gpg keys", addGPGKeyImport),
	// v85 -> v86
	NewMigration("hash application token", hashAppToken),
	// v86 -> v87
	NewMigration("add http method to webhook", addHTTPMethodToWebhook),
	// v87 -> v88
	NewMigration("add avatar field to repository", addAvatarFieldToRepository),
	// v88 -> v89
	NewMigration("add commit status context field to commit_status", addCommitStatusContext),
	// v89 -> v90
	NewMigration("add original author/url migration info to issues, comments, and repo ", addOriginalMigrationInfo),
	// v90 -> v91
	NewMigration("change length of some repository columns", changeSomeColumnsLengthOfRepo),
	// v91 -> v92
	NewMigration("add index on owner_id of repository and type, review_id of comment", addIndexOnRepositoryAndComment),
	// v92 -> v93
	NewMigration("remove orphaned repository index statuses", removeLingeringIndexStatus),
	// v93 -> v94
	NewMigration("add email notification enabled preference to user", addEmailNotificationEnabledToUser),
	// v94 -> v95
	NewMigration("add enable_status_check, status_check_contexts to protected_branch", addStatusCheckColumnsForProtectedBranches),
	// v95 -> v96
	NewMigration("add table columns for cross referencing issues", addCrossReferenceColumns),
	// v96 -> v97
	NewMigration("delete orphaned attachments", deleteOrphanedAttachments),
	// v97 -> v98
	NewMigration("add repo_admin_change_team_access to user", addRepoAdminChangeTeamAccessColumnForUser),
	// v98 -> v99
	NewMigration("add original author name and id on migrated release", addOriginalAuthorOnMigratedReleases),
	// v99 -> v100
	NewMigration("add task table and status column for repository table", addTaskTable),
	// v100 -> v101
	NewMigration("update migration repositories' service type", updateMigrationServiceTypes),
	// v101 -> v102
	NewMigration("change length of some external login users columns", changeSomeColumnsLengthOfExternalLoginUser),
	// v102 -> v103
	NewMigration("update migration repositories' service type", dropColumnHeadUserNameOnPullRequest),
	// v103 -> v104
<<<<<<< HEAD
	NewMigration("add projects info to repository table", addProjectsInfo),
=======
	NewMigration("Add WhitelistDeployKeys to protected branch", addWhitelistDeployKeysToBranches),
>>>>>>> 73f80692
}

// Migrate database to current version
func Migrate(x *xorm.Engine) error {
	if err := x.Sync(new(Version)); err != nil {
		return fmt.Errorf("sync: %v", err)
	}

	currentVersion := &Version{ID: 1}
	has, err := x.Get(currentVersion)
	if err != nil {
		return fmt.Errorf("get: %v", err)
	} else if !has {
		// If the version record does not exist we think
		// it is a fresh installation and we can skip all migrations.
		currentVersion.ID = 0
		currentVersion.Version = int64(minDBVersion + len(migrations))

		if _, err = x.InsertOne(currentVersion); err != nil {
			return fmt.Errorf("insert: %v", err)
		}
	}

	v := currentVersion.Version
	if minDBVersion > v {
		log.Fatal(`Gitea no longer supports auto-migration from your previously installed version.
Please try to upgrade to a lower version (>= v0.6.0) first, then upgrade to current version.`)
		return nil
	}

	if int(v-minDBVersion) > len(migrations) {
		// User downgraded Gitea.
		currentVersion.Version = int64(len(migrations) + minDBVersion)
		_, err = x.ID(1).Update(currentVersion)
		return err
	}
	for i, m := range migrations[v-minDBVersion:] {
		log.Info("Migration[%d]: %s", v+int64(i), m.Description())
		if err = m.Migrate(x); err != nil {
			return fmt.Errorf("do migrate: %v", err)
		}
		currentVersion.Version = v + int64(i) + 1
		if _, err = x.ID(1).Update(currentVersion); err != nil {
			return err
		}
	}
	return nil
}

func dropTableColumns(sess *xorm.Session, tableName string, columnNames ...string) (err error) {
	if tableName == "" || len(columnNames) == 0 {
		return nil
	}
	// TODO: This will not work if there are foreign keys

	switch {
	case setting.Database.UseSQLite3:
		// First drop the indexes on the columns
		res, errIndex := sess.Query(fmt.Sprintf("PRAGMA index_list(`%s`)", tableName))
		if errIndex != nil {
			return errIndex
		}
		for _, row := range res {
			indexName := row["name"]
			indexRes, err := sess.Query(fmt.Sprintf("PRAGMA index_info(`%s`)", indexName))
			if err != nil {
				return err
			}
			if len(indexRes) != 1 {
				continue
			}
			indexColumn := string(indexRes[0]["name"])
			for _, name := range columnNames {
				if name == indexColumn {
					_, err := sess.Exec(fmt.Sprintf("DROP INDEX `%s`", indexName))
					if err != nil {
						return err
					}
				}
			}
		}

		// Here we need to get the columns from the original table
		sql := fmt.Sprintf("SELECT sql FROM sqlite_master WHERE tbl_name='%s' and type='table'", tableName)
		res, err := sess.Query(sql)
		if err != nil {
			return err
		}
		tableSQL := string(res[0]["sql"])

		// Separate out the column definitions
		tableSQL = tableSQL[strings.Index(tableSQL, "("):]

		// Remove the required columnNames
		for _, name := range columnNames {
			tableSQL = regexp.MustCompile(regexp.QuoteMeta("`"+name+"`")+"[^`,)]*?[,)]").ReplaceAllString(tableSQL, "")
		}

		// Ensure the query is ended properly
		tableSQL = strings.TrimSpace(tableSQL)
		if tableSQL[len(tableSQL)-1] != ')' {
			if tableSQL[len(tableSQL)-1] == ',' {
				tableSQL = tableSQL[:len(tableSQL)-1]
			}
			tableSQL += ")"
		}

		// Find all the columns in the table
		columns := regexp.MustCompile("`([^`]*)`").FindAllString(tableSQL, -1)

		tableSQL = fmt.Sprintf("CREATE TABLE `new_%s_new` ", tableName) + tableSQL
		if _, err := sess.Exec(tableSQL); err != nil {
			return err
		}

		// Now restore the data
		columnsSeparated := strings.Join(columns, ",")
		insertSQL := fmt.Sprintf("INSERT INTO `new_%s_new` (%s) SELECT %s FROM %s", tableName, columnsSeparated, columnsSeparated, tableName)
		if _, err := sess.Exec(insertSQL); err != nil {
			return err
		}

		// Now drop the old table
		if _, err := sess.Exec(fmt.Sprintf("DROP TABLE `%s`", tableName)); err != nil {
			return err
		}

		// Rename the table
		if _, err := sess.Exec(fmt.Sprintf("ALTER TABLE `new_%s_new` RENAME TO `%s`", tableName, tableName)); err != nil {
			return err
		}

	case setting.Database.UsePostgreSQL:
		cols := ""
		for _, col := range columnNames {
			if cols != "" {
				cols += ", "
			}
			cols += "DROP COLUMN `" + col + "` CASCADE"
		}
		if _, err := sess.Exec(fmt.Sprintf("ALTER TABLE `%s` %s", tableName, cols)); err != nil {
			return fmt.Errorf("Drop table `%s` columns %v: %v", tableName, columnNames, err)
		}
	case setting.Database.UseMySQL:
		// Drop indexes on columns first
		sql := fmt.Sprintf("SHOW INDEX FROM %s WHERE column_name IN ('%s')", tableName, strings.Join(columnNames, "','"))
		res, err := sess.Query(sql)
		if err != nil {
			return err
		}
		for _, index := range res {
			indexName := index["column_name"]
			if len(indexName) > 0 {
				_, err := sess.Exec(fmt.Sprintf("DROP INDEX `%s` ON `%s`", indexName, tableName))
				if err != nil {
					return err
				}
			}
		}

		// Now drop the columns
		cols := ""
		for _, col := range columnNames {
			if cols != "" {
				cols += ", "
			}
			cols += "DROP COLUMN `" + col + "`"
		}
		if _, err := sess.Exec(fmt.Sprintf("ALTER TABLE `%s` %s", tableName, cols)); err != nil {
			return fmt.Errorf("Drop table `%s` columns %v: %v", tableName, columnNames, err)
		}
	case setting.Database.UseMSSQL:
		cols := ""
		for _, col := range columnNames {
			if cols != "" {
				cols += ", "
			}
			cols += "`" + strings.ToLower(col) + "`"
		}
		sql := fmt.Sprintf("SELECT Name FROM SYS.DEFAULT_CONSTRAINTS WHERE PARENT_OBJECT_ID = OBJECT_ID('%[1]s') AND PARENT_COLUMN_ID IN (SELECT column_id FROM sys.columns WHERE lower(NAME) IN (%[2]s) AND object_id = OBJECT_ID('%[1]s'))",
			tableName, strings.Replace(cols, "`", "'", -1))
		constraints := make([]string, 0)
		if err := sess.SQL(sql).Find(&constraints); err != nil {
			sess.Rollback()
			return fmt.Errorf("Find constraints: %v", err)
		}
		for _, constraint := range constraints {
			if _, err := sess.Exec(fmt.Sprintf("ALTER TABLE `%s` DROP CONSTRAINT `%s`", tableName, constraint)); err != nil {
				sess.Rollback()
				return fmt.Errorf("Drop table `%s` constraint `%s`: %v", tableName, constraint, err)
			}
		}
		if _, err := sess.Exec(fmt.Sprintf("ALTER TABLE `%s` DROP COLUMN %s", tableName, cols)); err != nil {
			sess.Rollback()
			return fmt.Errorf("Drop table `%s` columns %v: %v", tableName, columnNames, err)
		}

		return sess.Commit()
	default:
		log.Fatal("Unrecognized DB")
	}

	return nil
}

func fixLocaleFileLoadPanic(_ *xorm.Engine) error {
	cfg, err := ini.Load(setting.CustomConf)
	if err != nil {
		return fmt.Errorf("load custom config: %v", err)
	}

	cfg.DeleteSection("i18n")
	if err = cfg.SaveTo(setting.CustomConf); err != nil {
		return fmt.Errorf("save custom config: %v", err)
	}

	setting.Langs = strings.Split(strings.Replace(strings.Join(setting.Langs, ","), "fr-CA", "fr-FR", 1), ",")
	return nil
}

func trimCommitActionAppURLPrefix(x *xorm.Engine) error {
	type PushCommit struct {
		Sha1        string
		Message     string
		AuthorEmail string
		AuthorName  string
	}

	type PushCommits struct {
		Len        int
		Commits    []*PushCommit
		CompareURL string `json:"CompareUrl"`
	}

	type Action struct {
		ID      int64  `xorm:"pk autoincr"`
		Content string `xorm:"TEXT"`
	}

	results, err := x.Query("SELECT `id`,`content` FROM `action` WHERE `op_type`=?", 5)
	if err != nil {
		return fmt.Errorf("select commit actions: %v", err)
	}

	sess := x.NewSession()
	defer sess.Close()
	if err = sess.Begin(); err != nil {
		return err
	}

	var pushCommits *PushCommits
	for _, action := range results {
		actID := com.StrTo(string(action["id"])).MustInt64()
		if actID == 0 {
			continue
		}

		pushCommits = new(PushCommits)
		if err = json.Unmarshal(action["content"], pushCommits); err != nil {
			return fmt.Errorf("unmarshal action content[%d]: %v", actID, err)
		}

		infos := strings.Split(pushCommits.CompareURL, "/")
		if len(infos) <= 4 {
			continue
		}
		pushCommits.CompareURL = strings.Join(infos[len(infos)-4:], "/")

		p, err := json.Marshal(pushCommits)
		if err != nil {
			return fmt.Errorf("marshal action content[%d]: %v", actID, err)
		}

		if _, err = sess.ID(actID).Update(&Action{
			Content: string(p),
		}); err != nil {
			return fmt.Errorf("update action[%d]: %v", actID, err)
		}
	}
	return sess.Commit()
}

func issueToIssueLabel(x *xorm.Engine) error {
	type IssueLabel struct {
		ID      int64 `xorm:"pk autoincr"`
		IssueID int64 `xorm:"UNIQUE(s)"`
		LabelID int64 `xorm:"UNIQUE(s)"`
	}

	issueLabels := make([]*IssueLabel, 0, 50)
	results, err := x.Query("SELECT `id`,`label_ids` FROM `issue`")
	if err != nil {
		if strings.Contains(err.Error(), "no such column") ||
			strings.Contains(err.Error(), "Unknown column") {
			return nil
		}
		return fmt.Errorf("select issues: %v", err)
	}
	for _, issue := range results {
		issueID := com.StrTo(issue["id"]).MustInt64()

		// Just in case legacy code can have duplicated IDs for same label.
		mark := make(map[int64]bool)
		for _, idStr := range strings.Split(string(issue["label_ids"]), "|") {
			labelID := com.StrTo(strings.TrimPrefix(idStr, "$")).MustInt64()
			if labelID == 0 || mark[labelID] {
				continue
			}

			mark[labelID] = true
			issueLabels = append(issueLabels, &IssueLabel{
				IssueID: issueID,
				LabelID: labelID,
			})
		}
	}

	sess := x.NewSession()
	defer sess.Close()
	if err = sess.Begin(); err != nil {
		return err
	}

	if err = sess.Sync2(new(IssueLabel)); err != nil {
		return fmt.Errorf("Sync2: %v", err)
	} else if _, err = sess.Insert(issueLabels); err != nil {
		return fmt.Errorf("insert issue-labels: %v", err)
	}

	return sess.Commit()
}

func attachmentRefactor(x *xorm.Engine) error {
	type Attachment struct {
		ID   int64  `xorm:"pk autoincr"`
		UUID string `xorm:"uuid INDEX"`

		// For rename purpose.
		Path    string `xorm:"-"`
		NewPath string `xorm:"-"`
	}

	results, err := x.Query("SELECT * FROM `attachment`")
	if err != nil {
		return fmt.Errorf("select attachments: %v", err)
	}

	attachments := make([]*Attachment, 0, len(results))
	for _, attach := range results {
		if !com.IsExist(string(attach["path"])) {
			// If the attachment is already missing, there is no point to update it.
			continue
		}
		attachments = append(attachments, &Attachment{
			ID:   com.StrTo(attach["id"]).MustInt64(),
			UUID: gouuid.NewV4().String(),
			Path: string(attach["path"]),
		})
	}

	sess := x.NewSession()
	defer sess.Close()
	if err = sess.Begin(); err != nil {
		return err
	}

	if err = sess.Sync2(new(Attachment)); err != nil {
		return fmt.Errorf("Sync2: %v", err)
	}

	// Note: Roll back for rename can be a dead loop,
	// 	so produces a backup file.
	var buf bytes.Buffer
	buf.WriteString("# old path -> new path\n")

	// Update database first because this is where error happens the most often.
	for _, attach := range attachments {
		if _, err = sess.ID(attach.ID).Update(attach); err != nil {
			return err
		}

		attach.NewPath = path.Join(setting.AttachmentPath, attach.UUID[0:1], attach.UUID[1:2], attach.UUID)
		buf.WriteString(attach.Path)
		buf.WriteString("\t")
		buf.WriteString(attach.NewPath)
		buf.WriteString("\n")
	}

	// Then rename attachments.
	isSucceed := true
	defer func() {
		if isSucceed {
			return
		}

		dumpPath := path.Join(setting.LogRootPath, "attachment_path.dump")
		ioutil.WriteFile(dumpPath, buf.Bytes(), 0666)
		log.Info("Failed to rename some attachments, old and new paths are saved into: %s", dumpPath)
	}()
	for _, attach := range attachments {
		if err = os.MkdirAll(path.Dir(attach.NewPath), os.ModePerm); err != nil {
			isSucceed = false
			return err
		}

		if err = os.Rename(attach.Path, attach.NewPath); err != nil {
			isSucceed = false
			return err
		}
	}

	return sess.Commit()
}

func renamePullRequestFields(x *xorm.Engine) (err error) {
	type PullRequest struct {
		ID         int64 `xorm:"pk autoincr"`
		PullID     int64 `xorm:"INDEX"`
		PullIndex  int64
		HeadBarcnh string

		IssueID    int64 `xorm:"INDEX"`
		Index      int64
		HeadBranch string
	}

	if err = x.Sync(new(PullRequest)); err != nil {
		return fmt.Errorf("sync: %v", err)
	}

	results, err := x.Query("SELECT `id`,`pull_id`,`pull_index`,`head_barcnh` FROM `pull_request`")
	if err != nil {
		if strings.Contains(err.Error(), "no such column") {
			return nil
		}
		return fmt.Errorf("select pull requests: %v", err)
	}

	sess := x.NewSession()
	defer sess.Close()
	if err = sess.Begin(); err != nil {
		return err
	}

	var pull *PullRequest
	for _, pr := range results {
		pull = &PullRequest{
			ID:         com.StrTo(pr["id"]).MustInt64(),
			IssueID:    com.StrTo(pr["pull_id"]).MustInt64(),
			Index:      com.StrTo(pr["pull_index"]).MustInt64(),
			HeadBranch: string(pr["head_barcnh"]),
		}
		if pull.Index == 0 {
			continue
		}
		if _, err = sess.ID(pull.ID).Update(pull); err != nil {
			return err
		}
	}

	return sess.Commit()
}

func cleanUpMigrateRepoInfo(x *xorm.Engine) (err error) {
	type (
		User struct {
			ID        int64 `xorm:"pk autoincr"`
			LowerName string
		}
		Repository struct {
			ID        int64 `xorm:"pk autoincr"`
			OwnerID   int64
			LowerName string
		}
	)

	repos := make([]*Repository, 0, 25)
	if err = x.Where("is_mirror=?", false).Find(&repos); err != nil {
		return fmt.Errorf("select all non-mirror repositories: %v", err)
	}
	var user *User
	for _, repo := range repos {
		user = &User{ID: repo.OwnerID}
		has, err := x.Get(user)
		if err != nil {
			return fmt.Errorf("get owner of repository[%d - %d]: %v", repo.ID, repo.OwnerID, err)
		} else if !has {
			continue
		}

		configPath := filepath.Join(setting.RepoRootPath, user.LowerName, repo.LowerName+".git/config")

		// In case repository file is somehow missing.
		if !com.IsFile(configPath) {
			continue
		}

		cfg, err := ini.Load(configPath)
		if err != nil {
			return fmt.Errorf("open config file: %v", err)
		}
		cfg.DeleteSection("remote \"origin\"")
		if err = cfg.SaveToIndent(configPath, "\t"); err != nil {
			return fmt.Errorf("save config file: %v", err)
		}
	}

	return nil
}

func generateOrgRandsAndSalt(x *xorm.Engine) (err error) {
	type User struct {
		ID    int64  `xorm:"pk autoincr"`
		Rands string `xorm:"VARCHAR(10)"`
		Salt  string `xorm:"VARCHAR(10)"`
	}

	orgs := make([]*User, 0, 10)
	if err = x.Where("type=1").And("rands=''").Find(&orgs); err != nil {
		return fmt.Errorf("select all organizations: %v", err)
	}

	sess := x.NewSession()
	defer sess.Close()
	if err = sess.Begin(); err != nil {
		return err
	}

	for _, org := range orgs {
		if org.Rands, err = generate.GetRandomString(10); err != nil {
			return err
		}
		if org.Salt, err = generate.GetRandomString(10); err != nil {
			return err
		}
		if _, err = sess.ID(org.ID).Update(org); err != nil {
			return err
		}
	}

	return sess.Commit()
}

// TAction defines the struct for migrating table action
type TAction struct {
	ID          int64 `xorm:"pk autoincr"`
	CreatedUnix int64
}

// TableName will be invoked by XORM to customrize the table name
func (t *TAction) TableName() string { return "action" }

// TNotice defines the struct for migrating table notice
type TNotice struct {
	ID          int64 `xorm:"pk autoincr"`
	CreatedUnix int64
}

// TableName will be invoked by XORM to customrize the table name
func (t *TNotice) TableName() string { return "notice" }

// TComment defines the struct for migrating table comment
type TComment struct {
	ID          int64 `xorm:"pk autoincr"`
	CreatedUnix int64
}

// TableName will be invoked by XORM to customrize the table name
func (t *TComment) TableName() string { return "comment" }

// TIssue defines the struct for migrating table issue
type TIssue struct {
	ID           int64 `xorm:"pk autoincr"`
	DeadlineUnix int64
	CreatedUnix  int64
	UpdatedUnix  int64
}

// TableName will be invoked by XORM to customrize the table name
func (t *TIssue) TableName() string { return "issue" }

// TMilestone defines the struct for migrating table milestone
type TMilestone struct {
	ID             int64 `xorm:"pk autoincr"`
	DeadlineUnix   int64
	ClosedDateUnix int64
}

// TableName will be invoked by XORM to customrize the table name
func (t *TMilestone) TableName() string { return "milestone" }

// TAttachment defines the struct for migrating table attachment
type TAttachment struct {
	ID          int64 `xorm:"pk autoincr"`
	CreatedUnix int64
}

// TableName will be invoked by XORM to customrize the table name
func (t *TAttachment) TableName() string { return "attachment" }

// TLoginSource defines the struct for migrating table login_source
type TLoginSource struct {
	ID          int64 `xorm:"pk autoincr"`
	CreatedUnix int64
	UpdatedUnix int64
}

// TableName will be invoked by XORM to customrize the table name
func (t *TLoginSource) TableName() string { return "login_source" }

// TPull defines the struct for migrating table pull_request
type TPull struct {
	ID         int64 `xorm:"pk autoincr"`
	MergedUnix int64
}

// TableName will be invoked by XORM to customrize the table name
func (t *TPull) TableName() string { return "pull_request" }

// TRelease defines the struct for migrating table release
type TRelease struct {
	ID          int64 `xorm:"pk autoincr"`
	CreatedUnix int64
}

// TableName will be invoked by XORM to customrize the table name
func (t *TRelease) TableName() string { return "release" }

// TRepo defines the struct for migrating table repository
type TRepo struct {
	ID          int64 `xorm:"pk autoincr"`
	CreatedUnix int64
	UpdatedUnix int64
}

// TableName will be invoked by XORM to customrize the table name
func (t *TRepo) TableName() string { return "repository" }

// TMirror defines the struct for migrating table mirror
type TMirror struct {
	ID             int64 `xorm:"pk autoincr"`
	UpdatedUnix    int64
	NextUpdateUnix int64
}

// TableName will be invoked by XORM to customrize the table name
func (t *TMirror) TableName() string { return "mirror" }

// TPublicKey defines the struct for migrating table public_key
type TPublicKey struct {
	ID          int64 `xorm:"pk autoincr"`
	CreatedUnix int64
	UpdatedUnix int64
}

// TableName will be invoked by XORM to customrize the table name
func (t *TPublicKey) TableName() string { return "public_key" }

// TDeployKey defines the struct for migrating table deploy_key
type TDeployKey struct {
	ID          int64 `xorm:"pk autoincr"`
	CreatedUnix int64
	UpdatedUnix int64
}

// TableName will be invoked by XORM to customrize the table name
func (t *TDeployKey) TableName() string { return "deploy_key" }

// TAccessToken defines the struct for migrating table access_token
type TAccessToken struct {
	ID          int64 `xorm:"pk autoincr"`
	CreatedUnix int64
	UpdatedUnix int64
}

// TableName will be invoked by XORM to customrize the table name
func (t *TAccessToken) TableName() string { return "access_token" }

// TUser defines the struct for migrating table user
type TUser struct {
	ID          int64 `xorm:"pk autoincr"`
	CreatedUnix int64
	UpdatedUnix int64
}

// TableName will be invoked by XORM to customrize the table name
func (t *TUser) TableName() string { return "user" }

// TWebhook defines the struct for migrating table webhook
type TWebhook struct {
	ID          int64 `xorm:"pk autoincr"`
	CreatedUnix int64
	UpdatedUnix int64
}

// TableName will be invoked by XORM to customrize the table name
func (t *TWebhook) TableName() string { return "webhook" }

func convertDateToUnix(x *xorm.Engine) (err error) {
	log.Info("This migration could take up to minutes, please be patient.")
	type Bean struct {
		ID         int64 `xorm:"pk autoincr"`
		Created    time.Time
		Updated    time.Time
		Merged     time.Time
		Deadline   time.Time
		ClosedDate time.Time
		NextUpdate time.Time
	}

	var tables = []struct {
		name string
		cols []string
		bean interface{}
	}{
		{"action", []string{"created"}, new(TAction)},
		{"notice", []string{"created"}, new(TNotice)},
		{"comment", []string{"created"}, new(TComment)},
		{"issue", []string{"deadline", "created", "updated"}, new(TIssue)},
		{"milestone", []string{"deadline", "closed_date"}, new(TMilestone)},
		{"attachment", []string{"created"}, new(TAttachment)},
		{"login_source", []string{"created", "updated"}, new(TLoginSource)},
		{"pull_request", []string{"merged"}, new(TPull)},
		{"release", []string{"created"}, new(TRelease)},
		{"repository", []string{"created", "updated"}, new(TRepo)},
		{"mirror", []string{"updated", "next_update"}, new(TMirror)},
		{"public_key", []string{"created", "updated"}, new(TPublicKey)},
		{"deploy_key", []string{"created", "updated"}, new(TDeployKey)},
		{"access_token", []string{"created", "updated"}, new(TAccessToken)},
		{"user", []string{"created", "updated"}, new(TUser)},
		{"webhook", []string{"created", "updated"}, new(TWebhook)},
	}

	for _, table := range tables {
		log.Info("Converting table: %s", table.name)
		if err = x.Sync2(table.bean); err != nil {
			return fmt.Errorf("Sync [table: %s]: %v", table.name, err)
		}

		offset := 0
		for {
			beans := make([]*Bean, 0, 100)
			if err = x.Table(table.name).Asc("id").Limit(100, offset).Find(&beans); err != nil {
				return fmt.Errorf("select beans [table: %s, offset: %d]: %v", table.name, offset, err)
			}
			log.Trace("Table [%s]: offset: %d, beans: %d", table.name, offset, len(beans))
			if len(beans) == 0 {
				break
			}
			offset += 100

			baseSQL := "UPDATE `" + table.name + "` SET "
			for _, bean := range beans {
				valSQLs := make([]string, 0, len(table.cols))
				for _, col := range table.cols {
					fieldSQL := ""
					fieldSQL += col + "_unix = "

					switch col {
					case "deadline":
						if bean.Deadline.IsZero() {
							continue
						}
						fieldSQL += com.ToStr(bean.Deadline.Unix())
					case "created":
						fieldSQL += com.ToStr(bean.Created.Unix())
					case "updated":
						fieldSQL += com.ToStr(bean.Updated.Unix())
					case "closed_date":
						fieldSQL += com.ToStr(bean.ClosedDate.Unix())
					case "merged":
						fieldSQL += com.ToStr(bean.Merged.Unix())
					case "next_update":
						fieldSQL += com.ToStr(bean.NextUpdate.Unix())
					}

					valSQLs = append(valSQLs, fieldSQL)
				}

				if len(valSQLs) == 0 {
					continue
				}

				if _, err = x.Exec(baseSQL + strings.Join(valSQLs, ",") + " WHERE id = " + com.ToStr(bean.ID)); err != nil {
					return fmt.Errorf("update bean [table: %s, id: %d]: %v", table.name, bean.ID, err)
				}
			}
		}
	}

	return nil
}<|MERGE_RESOLUTION|>--- conflicted
+++ resolved
@@ -261,11 +261,9 @@
 	// v102 -> v103
 	NewMigration("update migration repositories' service type", dropColumnHeadUserNameOnPullRequest),
 	// v103 -> v104
-<<<<<<< HEAD
+	NewMigration("Add WhitelistDeployKeys to protected branch", addWhitelistDeployKeysToBranches),
+	// v104 -> v105
 	NewMigration("add projects info to repository table", addProjectsInfo),
-=======
-	NewMigration("Add WhitelistDeployKeys to protected branch", addWhitelistDeployKeysToBranches),
->>>>>>> 73f80692
 }
 
 // Migrate database to current version
