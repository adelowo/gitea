--- conflicted
+++ resolved
@@ -23,16 +23,11 @@
 		CommentID int64
 	}
 
-<<<<<<< HEAD
-	err := x.BufferSize(setting.Database.IterateBufferSize).
-		Where("`comment_id` = 0 and (`release_id` = 0 or `release_id` not in (select `id` from `release`))").Cols("uuid").
-=======
 	sess := x.NewSession()
 	defer sess.Close()
 
 	err := sess.BufferSize(setting.Database.IterateBufferSize).
 		Where("`issue_id` = 0 and (`release_id` = 0 or `release_id` not in (select `id` from `release`))").Cols("uuid").
->>>>>>> f2a3abc6
 		Iterate(new(Attachment),
 			func(idx int, bean interface{}) error {
 				attachment := bean.(*Attachment)
